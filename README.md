**NOTICE**: this repo is not endorsed by @neonbjb

#### in progress: [Diffusion model training](#training-the-diffusion-model-wip). Track progress [here](https://github.com/152334H/DL-Art-School/issues/3#issuecomment-1436541887)
## **NEW**: (windows) [Training UI](#windows-training-ui-with-conda)
## [![](https://colab.research.google.com/assets/colab-badge.svg)](https://colab.research.google.com/drive/1-KmMuexR9Mv40QHNt_If2YY8nx3rFi4a) [Colab training notes](./COLAB_USAGE.md)

# Tortoise fine-tuning with DLAS

like the [tortoise-tts-fast](https://github.com/152334H/tortoise-tts-fast) project, **the changes in this repo are also licensed as AGPL**, but if I'm being realistic I haven't actually made any new code, the only thing I can really copyright is the config files and this readme.md

## INSTALLATION
(this will be updated often)

```sh
git clone https://github.com/152334H/DL-Art-School
cd DL-Art-School
wget https://huggingface.co/Gatozu35/tortoise-tts/resolve/main/dvae.pth -O experiments/dvae.pth # https://huggingface.co/jbetker/tortoise-tts-v2/resolve/3704aea61678e7e468a06d8eea121dba368a798e/.models/dvae.pth
sha256sum ../DL-Art-School/experiments/dvae.pth | grep a990825371506c16bcf0e8167bf24ccf82f65bb6a1dbcbfcf058d76f9b197e35 # extra check on vqvae checkpoint integrity, feel free to skip this
cp ~/.cache/tortoise/models/autoregressive.pth experiments # copy the gpt model
pip install -r codes/requirements.laxed.txt # ONLY TESTED ON python=3.9; use your existing tortoise env if possible
pip uninstall tensorboard # this is only needed if you want to view tensorboard logs. see https://github.com/pytorch/pytorch/issues/22676
```

### Windows Training UI with Conda
<<<<<<< HEAD


[![Tutorial](https://img.youtube.com/vi/lnIq4SFFXWs/0.jpg)](https://www.youtube.com/watch?v=lnIq4SFFXWs)
=======
>>>>>>> 03917f30

This script by @devilismyfriend will install a conda environment named `DLAS` that uses a newer version of cuDNN for faster training:

```bat
git clone https://github.com/152334H/DL-Art-School
cd DL-Art-School
".\Setup DLAS.bat"
```

This requires that you have [miniconda](https://docs.conda.io/en/latest/miniconda.html)/[anaconda](https://www.anaconda.com/) (with python 3.10) and git installed.

After it finishes setup, you can run it with `".\Start DLAS.cmd"`:

<<<<<<< HEAD
![](https://i.imgur.com/knj39lE.png)
=======
![](https://user-images.githubusercontent.com/87043616/219940447-09c45772-f469-48cd-9a1f-9a41d38ef193.png)
>>>>>>> 03917f30

## CLI USAGE
1. prepare a dataset (**LJSpeech format** is what's configured; if you can read the code you can use other formats like voxpopuli)
2. **edit `experiments/EXAMPLE_gpt.yml`**. Read & possibly edit **every line** **with `CHANGEME`** in it. Especially,
   * change the dataset config (obviously)
   * reduce batch size if you have less-than 16GB vram
   * possibly change the learning rate and other hyperparams
3. run `cd codes && python3 train.py -opt ../experiments/EXAMPLE_gpt.yml`
   * DO NOT CANCEL THIS until you see `INFO: Saving models and training states.`. All training progress before that line is LOST. (feel free to cancel it if you used bad data or something)
4. load up the [tortoise-tts-fast](https://github.com/152334H/tortoise-tts-fast) fork, and use the new `--ar-checkpoint` option with `/path/to/DL-Art-School/experiments/<INSERT EXPERIMENT NAME HERE>/models/<MOST RECENT STEPS>_gpt.pth`.

### Training the diffusion model (WIP)
1. Make sure you have an LJSpeech dataset & a fine-tuned GPT model from the previous instructions.
2. **edit `experiments/EXAMPLE_diff.yml`**. Everything above applies, but there's also some new things:
  * More vram is consumed compared to the GPT training; you should reduce batch size accordingly
	* **`gpt_path`** needs to point to a GPT model.
	* `after:` parameters adjust warmup steps
3. run `cd cdoes && python3 train.py -opt ../experiments/EXAMPLE_diff.yml`. Same warning applies
4. The [tortoise-tts-fast](https://github.com/152334H/tortoise-tts-fast) fork now has a `--diff-checkpoint` flag as well.

### continuing a training session
_This section will be removed once I write a script to automate it_

If you have to continue an incomplete training session for any reason, then:

1. Find the most recently saved training state file. If the last saved step was `$step`, and your training session was named `$trainingName`, then the file will be at `../experiments/$trainingName/training_state/$step.state`
2. Edit the `.yml` config file's `path:`
   ```yml
   path:
     #pretrain_model_gpt: '../experiments/autoregressive.pth' # COMMENT THIS LINE OUT
     strict_load: true
     #resume_state: ../experiments/$trainingName/training_state/$step.state
   ```

### Hyperparameters vs dataset size
_The colab training nodebook will automatically find good hyperparams based on the dataset size. This info is merely included for CLI users || public information_.

Note that `epoch_steps == dataset_size//batch_size`; partial batches are discarded by the trainer.

The hyperparameters configured in the example yml are sane defaults for a _reasonably large dataset_ of a few thousand samples. If your dataset is much smaller (50-500), you should make the following changes:
* batch size reduction. Specifically, ensure the batch size used is reasonably close to being a clean divisor of the provided dataset; the DLAS trainer (currently) drops partially filled batches.
* `gen_lr_steps`. The smaller your dataset, the faster you should be decaying the learning rate. You should have no more than 10 epoches before the first decay, i.e. the first number in `gen_lr_steps` should be smaller than `epoch_steps * 10`. (personal tests indicate that loss starts going up if there's no decay by epoch 20)
* `print_freq`, `val_freq`, `save_checkpoint_freq`: These should all be adjusted to dataset size as well. Recommendation: `val_freq == save_checkpoint_freq == print_freq*3`; `print_freq == min(epoch_steps,100)`

## RESULTS
For a very basic and simple task, I trained the ar model for 500 steps, with batch size 128, on a dataset of [Kim Kitsuragi](https://discoelysium.fandom.com/wiki/Kim_Kitsuragi) that contained ~4.5k wav files. This means I trained for about 11 epoches, which I'm not sure is a good thing or not.

| CONDITIONING | CHECKPOINT | SAMPLEs | verdict
| - | - | - | - |
| KK | original | [here](./voice_samples/kk_orig) | - |
| KK | 500_gpt.pth | [here](./voice_samples/kk_500) | Much closer to the real character! | 
| emma | original | [here](https://github.com/152334H/tortoise-tts-fast/tree/main/optimized_examples/A/very_fast-ar16) | - | 
| emma | 500_gpt.pth | [here](./voice_samples/kk_500_emma) | A mix of "well-transferred accent" (surprising!) && "catastropic memorisation" (expected) | 

![image](https://user-images.githubusercontent.com/54623771/219252253-7ca44efe-5d49-4ae5-9d4a-5add62f5cd77.png)

### Other experiments so far

- Fine-tuning with [non-English datasets (Marathi)](https://github.com/152334H/DL-Art-School/discussions/12)
- other experiments [by me](https://github.com/152334H/DL-Art-School/issues/1)

## [Helping out](https://github.com/152334H/DL-Art-School/discussions/4)
This project is in its infantcy, and is in desperate need of contributors. If you have any suggestions / ideas, please visit the [discussions](https://github.com/152334H/DL-Art-School/discussions/4) page. If you have programming skills, try making a pull request! 

### Extra community stuff

- (windows only) [Automatic LJSpeech dataset creation && audio transcription with Whisper](https://github.com/devilismyfriend/ozen-toolkit)
- (linux only) Saving and transcribing audio played from speakers, [link](https://github.com/tekakutli/tortoise-scripts)

## todo
- [X] run at least 1 epoch of autoregressive training with clear loss decrease
- [X] upload training configs
- [X] check that results are actually good (!!)
- [X] create a colab training notebook
- [ ] train other submodels (diffusion, clvp)
- [ ] offload all of the work to other contributors


---

# Deep Learning Art School

Send your Pytorch model to art class!

This repository is both a framework and a set of tools for training deep neural networks that create images. It started 
as a branch of the [open-mmlab](https://github.com/open-mmlab) project developed by [Multimedia Laboratory, CUHK](http://mmlab.ie.cuhk.edu.hk) 
but has been almost completely re-written at every level.

## Why do we need another training framework

These are a dime a dozen, no doubt. DL Art School (*DLAS*) differentiates itself by being configuration driven. You write 
the model code (specifically, a torch.nn.Module) and (possibly) some losses, then you cobble together a config file written 
in yaml that tells DLAS how to train it. Swapping model architectures and tuning hyper-parameters is simple and often 
requires no changes to actual code. You also don't need to remember complex command line incantations. This effectively 
enables you to run multiple concurrent experiments that use the same codebase, as well as retain backwards compatibility 
for past experiments.

Training effective generators often means juggling multiple loss functions. As a result, DLAS' configuration language is 
specifically designed to make it easy to support large number of losses and networks that interact with each other. As an 
example: some GANs I have trained in this framework consist of more than 15 losses and use 2 separate discriminators and 
require no bespoke code.

Generators are also notorious GPU memory hogs. I have spent substantial time streamlining the training framework to support 
gradient checkpointing and FP16. DLAS also supports "mega batching", where multiple forward passes contribute to a single 
backward pass. Most models can be trained on midrange GPUs with 8-11GB of memory.

The final value-added feature is interpretability. Tensorboard logging operates out of the box with no custom code. 
Intermediate images from within the training pipeline can be intermittently surfaced as normal PNG files so you can 
see what your network is up to. Validation passes are also cached as images so you can view how your network improves 
over time.

## Modeling Capabilities

DLAS was built with extensibility in mind. One of the reasons I'm putting in the effort to better document this code is the 
incredible ease with which I have been able to train entirely new model types with no changes to the core training code.

I intend to fill out the sections below with sample configurations which can be used to train different architectures. 
You will need to bring your own data.

### Super-resolution
-  [GAN-based SR (ESRGAN)](https://github.com/neonbjb/DL-Art-School/tree/gan_lab/recipes/esrgan)
- [SRFlow](https://github.com/neonbjb/DL-Art-School/tree/gan_lab/recipes/srflow)
- [GLEAN](https://github.com/neonbjb/DL-Art-School/tree/gan_lab/recipes/glean)
-  Video SR (TecoGAN) (*documentation TBC*)

### Style Transfer
* Stylegan2 (*documentation TBC*)

### Latent development
* [BYOL](https://github.com/neonbjb/DL-Art-School/tree/gan_lab/recipes/byol)
* iGPT (*documentation TBC*)

## Dependencies and Installation

- Python 3
- [PyTorch >= 1.6](https://pytorch.org)
- NVIDIA GPU + [CUDA](https://developer.nvidia.com/cuda-downloads)
- Python packages: `pip install -r requirements.txt`
- Some video utilities require [FFMPEG](https://ffmpeg.org/)

## User Guide
TBC

### Development Environment
If you aren't already using [Pycharm](https://www.jetbrains.com/pycharm/) - now is the time to try it out. This project was built in Pycharm and comes with
an IDEA project for you to get started with. I've done all of my development on this repo in this IDE and lean heavily
on its incredible debugger. It's free. Try it out. You won't be sorry.

### Dataset Preparation
DLAS comes with some Dataset instances that I have created for my own use. Unless you want to use one of the recipes above, you'll need to provide your own. Here is how to add your own Dataset:

1.  Create a Dataset in codes/data/ which takes a single Python dict as a constructor and extracts options from that dict.
2.  Register your Dataset in codes/data/__init__.py
3.  Your Dataset should return a dict of tensors. The keys of the dict are injected directly into the training state, which you can interact within your configuration file.

### Training and Testing
There are currently 3 base scripts for interacting with models. They all take a single parameter, `-opt` which specifies the configuration file which controls how they work. Configs (will be) documented above in the user guide.

#### train.py
Start (or continue) a training session:
`python train.py -opt <your_config.yml>`

Start a distributed training session:
`python -m torch.distributed.launch --nproc_per_node=<gpus> --master_port=1234 train.py -o <opt> --launcher=pytorch`

#### test.py
Runs a model against a validation or test set of data and reports metrics (for now, just PSNR and a custom perceptual metric)
`python test.py -opt <your_config.yml>`

#### process_video.py
Breaks a video into individual frames and uses a network to do processing on it, then reassembles the output back into video form.
`python process_video -opt <your_config.yml>`

## Contributing
At this time I am not taking feature requests or bug reports, but I appreciate all contributions.

## License
This project is released under the Apache 2.0 license.<|MERGE_RESOLUTION|>--- conflicted
+++ resolved
@@ -22,12 +22,9 @@
 ```
 
 ### Windows Training UI with Conda
-<<<<<<< HEAD
-
 
 [![Tutorial](https://img.youtube.com/vi/lnIq4SFFXWs/0.jpg)](https://www.youtube.com/watch?v=lnIq4SFFXWs)
-=======
->>>>>>> 03917f30
+
 
 This script by @devilismyfriend will install a conda environment named `DLAS` that uses a newer version of cuDNN for faster training:
 
@@ -41,11 +38,9 @@
 
 After it finishes setup, you can run it with `".\Start DLAS.cmd"`:
 
-<<<<<<< HEAD
+
 ![](https://i.imgur.com/knj39lE.png)
-=======
-![](https://user-images.githubusercontent.com/87043616/219940447-09c45772-f469-48cd-9a1f-9a41d38ef193.png)
->>>>>>> 03917f30
+
 
 ## CLI USAGE
 1. prepare a dataset (**LJSpeech format** is what's configured; if you can read the code you can use other formats like voxpopuli)
